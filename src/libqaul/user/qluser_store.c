--- conflicted
+++ resolved
@@ -1,12 +1,3 @@
-<<<<<<< HEAD
-#include "../qaullib_private.h"
-#include "qluser_store.h"
-
-
-/** Holds data about a node */
-struct qluser_node_t {
-    union olsr_ip_addr  ip;
-=======
 #include "qluser_store.h"
 
 #include <cuckoo.h>
@@ -15,7 +6,6 @@
 /** Holds data about a node */
 typedef struct qluser_node_t {
     union olsr_ip_addr  *ip;
->>>>>>> 97c25283
     struct qluser_t     **identities;
 };
 
@@ -27,35 +17,13 @@
     struct qluser_node_t *node;
 };
 
-<<<<<<< HEAD
-/** Store struct that references all node and user data */
-typedef struct qluser_store {
-
-} qluser_store;
-
-
-/** Keep a static reference to a user store */
-static struct qluser_store *store;
-=======
 
 /* Static storage context for all indexable fields */
 static cuckoo_map *fp_map, *ip_map, *n_map;
 #define INIT_MAP_SIZE 17
->>>>>>> 97c25283
-
 
 int qluser_store_initialise(const char *db_path, const char *key_path, unsigned int flags)
 {
-<<<<<<< HEAD
-    /** Check if a store already exists */
-    if(store != NULL) return QLUSER_STATUS_ALREADY_INIT;
-
-    /* Malloc memory for the store */
-    store = (qluser_store*) malloc(sizeof(qluser_store) * 1);
-    memset(store, 0, sizeof(qluser_store));
-
-    return QLUSER_STATUS_SUCCESS;
-=======
     int ret;
 
     // TODO: Get cflags and ms from flags & config?
@@ -79,5 +47,4 @@
     c2: cuckoo_free(ip_map, CUCKOO_NO_CB);
     c1: cuckoo_free(fp_map, CUCKOO_NO_CB);
     return 42;
->>>>>>> 97c25283
 }